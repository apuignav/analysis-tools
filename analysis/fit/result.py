#!/usr/bin/env python
# -*- coding: utf-8 -*-
# =============================================================================
# @file   result.py
# @author Albert Puig (albert.puig@cern.ch)
# @date   19.05.2017
# =============================================================================
"""Analyze and store fit results."""

from collections import OrderedDict
import copy

import numpy as np

from analysis.utils.config import load_config, write_config, ConfigError
from analysis.utils.root import iterate_roocollection
from analysis.utils.paths import get_fit_result_path


_SUFFIXES = ('', '_err_hesse', '_err_plus', '_err_minus')


def ensure_initialized(method):
    """Make sure the fit result is initialized."""
    def wrapper(self, *args, **kwargs):
        """Check result is empty. Raise otherwise."""
        if not self.get_result():
            raise NotInitializedError("Trying to export a non-initialized fit result")
        return method(self, *args, **kwargs)
    return wrapper


def ensure_non_initialized(method):
    """Make sure the fit result is not initialized."""
    def wrapper(self, *args, **kwargs):
        """Check result is non empty. Raise otherwise."""
        if self.get_result():
            raise AlreadyInitializedError("Trying to overwrite an initialized fit result")
        return method(self, *args, **kwargs)
    return wrapper


class FitResult(object):
    """Manager for fit results.

    Transforms `RooFitResult`s into something easier to manage and
    allows to save them into YAML format.

    """

    def __init__(self):
        """Initialize internal variables."""
        self._result = None

    def get_result(self):
        """Get the full fit result information.

        Return:
            dict: Full fit result information.

        """
        return self._result

    @ensure_non_initialized
    def from_roofit(self, roofit_result):
        """Load the `RooFitResult` into the internal format.

        Arguments:
            roofit_result (`ROOT.RooFitResult`): Fit result.

        Return:
            self

        Raise:
            AlreadyInitializedError: If the FitResult had already been initialized.

        """
        result = {}
        # Fit parameters
        result['const-parameters'] = OrderedDict((fit_par.GetName(), fit_par.getVal())
                                                 for fit_par
                                                 in iterate_roocollection(roofit_result.constPars()))
        result['fit-parameters'] = OrderedDict((fit_par.GetName(), (fit_par.getVal(),
                                                                    fit_par.getError(),
                                                                    fit_par.getErrorLo(), fit_par.getErrorHi()))
                                               for fit_par
                                               in iterate_roocollection(roofit_result.floatParsFinal()))
        result['fit-parameters-initial'] = OrderedDict((fit_par.GetName(), fit_par.getVal())
                                                       for fit_par
                                                       in iterate_roocollection(roofit_result.floatParsInit()))
        # Covariance matrix
        covariance_matrix = roofit_result.covarianceMatrix()
        cov_matrix = {'quality': roofit_result.covQual(),
                      'matrix': np.matrix([[covariance_matrix[row][col]
                                            for col in range(covariance_matrix.GetNcols())]
                                           for row in range(covariance_matrix.GetNrows())])}
        result['covariance-matrix'] = cov_matrix
        # Status
        result['status'] = OrderedDict((roofit_result.statusLabelHistory(cycle), roofit_result.statusCodeHistory(cycle))
                                       for cycle in range(roofit_result.numStatusHistory()))
        result['edm'] = roofit_result.edm()
        self._result = result
        return self

    @ensure_non_initialized
    def from_yaml(self, yaml_dict):
        """Initialize from a YAML dictionary.

        Arguments:
            yaml_dict (dict, OrderedDict): YAML information to load.

        Return:
            self

        Raise:
            KeyError: If any of the FitResult data is missing from the YAML dictionary.
            AlreadyInitializedError: If the FitResult had already been initialized.

        """
        if not set(yaml_dict.keys()).issuperset({'fit-parameters',
                                                 'fit-parameters-initial',
                                                 'const-parameters',
                                                 'covariance-matrix',
                                                 'status'}):
            raise KeyError("Missing keys in YAML input")
        if not set(yaml_dict['covariance-matrix'].keys()).issuperset({'quality', 'matrix'}):
            raise KeyError("Missing keys in covariance matrix in YAML input")
        # Build matrix
        yaml_dict['covariance-matrix']['matrix'] = np.asmatrix(
            np.array(yaml_dict['covariance-matrix']['matrix']).reshape(len(yaml_dict['fit-parameters']),
                                                                       len(yaml_dict['fit-parameters'])))
        self._result = yaml_dict
        return self

    @ensure_non_initialized
    def from_yaml_file(self, name):
        """Initialize from a YAML file.

        File name is determined by get_fit_result_path.

        Arguments:
            name (str): Name of the fit result.

        Return:
            self

        Raise:
            OSError: If the file cannot be found.
            KeyError: If any of the FitResult data is missing from the input file.
            AlreadyInitializedError: If the FitResult had already been initialized.

        """
        try:
            self._result = dict(load_config(get_fit_result_path(name),
                                            validate=('fit-parameters',
                                                      'fit-parameters-initial',
                                                      'const-parameters',
                                                      'covariance-matrix/quality',
                                                      'covariance-matrix/matrix',
                                                      'status')))
        except ConfigError as error:
            raise KeyError("Missing keys in input file -> {}".format(','.join(error.missing_keys)))
        return self

    @ensure_initialized
    def to_yaml(self):
        """Convert fit result to YAML format.

        Return:
            str: Output dictionary in YAML format.

        Raise:
            NotInitializedError: If the fit result has not been initialized.

        """
        result = copy.deepcopy(self._result)
        result['covariance-matrix']['matrix'] = self._result['covariance-matrix']['matrix'].getA1()
        return result

    @ensure_initialized
    def to_yaml_file(self, name):
        """Convert fit result to YAML format.

        File name is determined by get_fit_result_path.

        Arguments:
            name (str): Name of the fit result.

        Return:
            str: Output file name.

        Raise:
            NotInitializedError: If the fit result has not been initialized.

        """
        file_name = get_fit_result_path(name)
        write_config(self.to_yaml(), file_name)
        return file_name

    @ensure_initialized
    def to_plain_dict(self, skip_cov=True):
        """Convert fit result into a pandas-friendly format.

        Blablabla

        Arguments:
            skip_cov (bool, optional): Skip the covariance matrix. Defaults to True.

        Return:
            pandas.DataFrame

        """
        pandas_dict = {param_name + suffix: val
                       for param_name, param in self._result['fit-parameters'].items()
                       for val, suffix in zip(param, _SUFFIXES)}
        pandas_dict.update({param_name: val for param_name, val
                            in self._result['const-parameters'].items()})
<<<<<<< HEAD
        pandas_dict['status_migrad'] = self._result['status']['MIGRAD']
=======
        pandas_dict['status_migrad'] = self._result['status'].get('MIGRAD', -1)
>>>>>>> ad7311ca
        pandas_dict['status_hesse'] = self._result['status'].get('HESSE', -1)
        pandas_dict['status_minos'] = self._result['status'].get('MINOS', -1)
        pandas_dict['cov_quality'] = self._result['covariance-matrix']['quality']
        pandas_dict['edm'] = self._result['edm']
        if not skip_cov:
            pandas_dict['cov_matrix'] = self._result['covariance-matrix']['matrix'].getA1()
        return pandas_dict

    @ensure_initialized
    def get_fit_parameter(self, name):
        """Get the fit parameter and its errors.

        Arguments:
            name (str): Name of the fit parameter.

        Return:
            tuple (float): Parameter value, Hesse error and upper and lower Minos errors.
                If the two latter have not been calculated, they are 0.

        Raise:
            KeyError: If the parameter is unknown.

        """
        return self._result['fit-parameters'][name]

    @ensure_initialized
    def get_const_parameter(self, name):
        """Get the const parameter.

        Arguments:
            name (str): Name of the fit parameter.

        Return:
            float: Parameter value.

        Raise:
            KeyError: If the parameter is unknown.

        """
        return self._result['const-parameters'][name]

    @ensure_initialized
    def get_fit_parameters(self):
        """Get the full list of fit parameters.

        Return:
            OrderedDict: Parameters as keys and their values and errors as values.

        """
        return self._result['fit-parameters']

    @ensure_initialized
    def get_covariance_matrix(self):
        """Get the fit covariance matrix.

        Return:
            `numpy.matrix`: Covariance matrix.

        Raise:
            NotInitializedError: If the FitResult has not been initialized.

        """
        return self._result['covariance-matrix']['matrix']

    @ensure_initialized
    def get_edm(self):
        """Get the fit EDM.

        Return:
            float

        """
        return self._result['edm']

    @ensure_initialized
    def has_converged(self):
        """Determine wether the fit has converged properly.

        All steps have to have converged and the covariance matrix quality needs to be
        good.

        """
        return not any(status for status in self._result['status'].values()) and \
            self._result['covariance-matrix']['quality'] == 3

    @ensure_initialized
    def generate_random_pars(self, include_const=False):
        """Generate random variation of the fit parameters.

        Use a multivariate Gaussian according to the covariance matrix.

        Arguments:
            include_const (bool, optional): Return constant parameters? Defaults to False.

        Return:
            OrderedDict

        """
        # pylint: disable=E1101
        output = OrderedDict(zip(self._result['fit-parameters'].keys(),
                                 np.random.multivariate_normal([param[0]
                                                                for param in self._result['fit-parameters'].values()],
                                                               self._result['covariance-matrix']['matrix'])))
        if include_const:
            for name, param in self._result['const-parameters'].items():
                output[name] = param
        return output


class AlreadyInitializedError(Exception):
    """Used when the internal fit result has already been initialized."""


class NotInitializedError(Exception):
    """Use when the FitResult has not been initialized."""

# EOF<|MERGE_RESOLUTION|>--- conflicted
+++ resolved
@@ -215,11 +215,7 @@
                        for val, suffix in zip(param, _SUFFIXES)}
         pandas_dict.update({param_name: val for param_name, val
                             in self._result['const-parameters'].items()})
-<<<<<<< HEAD
-        pandas_dict['status_migrad'] = self._result['status']['MIGRAD']
-=======
         pandas_dict['status_migrad'] = self._result['status'].get('MIGRAD', -1)
->>>>>>> ad7311ca
         pandas_dict['status_hesse'] = self._result['status'].get('HESSE', -1)
         pandas_dict['status_minos'] = self._result['status'].get('MINOS', -1)
         pandas_dict['cov_quality'] = self._result['covariance-matrix']['quality']
