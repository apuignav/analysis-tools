--- conflicted
+++ resolved
@@ -120,17 +120,11 @@
     logger.debug('Loaded configuration -> %s', data)
     data_root = options.get('root', '')
     if data_root:
-<<<<<<< HEAD
         for root_node in data_root.split('/'):
             try:
                 data = data[root_node]
             except KeyError:
                 raise ConfigError("Root node {} of {} not found in dataset".format(root_node, data_root))
-=======
-        if data_root not in data:
-            raise ConfigError("Root node not found in dataset -> {}".format(**data_root))
-        data = data[data_root]
->>>>>>> abb77253
     if 'validate' in options:
         missing_keys = []
         data_keys = ['/'.join(key.split('/')[:entry_num+1])
