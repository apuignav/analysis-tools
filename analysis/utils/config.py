--- conflicted
+++ resolved
@@ -65,12 +65,7 @@
         data_root = options['root']
         if data_root not in data:
             raise ConfigError("Root node not found in dataset -> %s" % data_root)
-<<<<<<< HEAD
-        # TODO: fix error below
-        data = data_root[key]
-=======
         data = data[data_root]
->>>>>>> b522e559
     if 'validate' in options:
         missing_keys = []
         data_keys = ['/'.join(key.split('/')[:entry_num+1])
