--- conflicted
+++ resolved
@@ -202,15 +202,9 @@
         gen_values_frame = {}
         # pylint: disable=E1101
         with _paths.work_on_file(config['name'],
-<<<<<<< HEAD
-                                 config.get('link-from'),
-                                 _paths.get_toy_fit_path) as toy_fit_file:
-            with pd.HDFStore(toy_fit_file, mode='w') as hdf_file:
-=======
                                  _paths.get_toy_fit_path,
-                                 config.get('link-from', None)) as toy_fit_file:
+                                 config.get('link-from')) as toy_fit_file:
             with modify_hdf(toy_fit_file) as hdf_file:
->>>>>>> 05ce22bb
                 logger.debug("Checking generator values")
                 test_gen = [('gen_{}'.format(data_source)) in hdf_file
                             for data_source in gen_values]
@@ -328,13 +322,8 @@
     try:
         # pylint: disable=E1101
         with _paths.work_on_file(config['name'],
-<<<<<<< HEAD
-                                 config.get('link-from'),
-                                 _paths.get_toy_fit_path) as toy_fit_file:
-=======
                                  path_func=_paths.get_toy_fit_path,
-                                 link_from=config.get('link-from', None)) as toy_fit_file:
->>>>>>> 05ce22bb
+                                 link_from=config.get('link-from')) as toy_fit_file:
             with modify_hdf(toy_fit_file) as hdf_file:
                 # First fit results
                 hdf_file.append('fit_results', fit_result_frame)
