#!/usr/bin/env python
# -*- coding: utf-8 -*-
# =============================================================================
# @file   submitter.py
# @author Albert Puig (albert.puig@cern.ch)
# @date   31.05.2017
# =============================================================================
"""Toy submitter base class."""
from __future__ import print_function, division, absolute_import

import os

from analysis.batch import get_batch_system
import analysis.utils.config as _config
import analysis.utils.paths as _paths
from analysis.utils.logging_color import get_logger


logger = get_logger('analysis.toys.submitter')


# pylint: disable=too-few-public-methods
class ToySubmitter(object):
    """Manage toy job submission.

    This class must be inherited and the mandatory attributes need to be defined.

    Attributes:
        TOY_PATH_GETTER` (Callable): Function to get the output path of the toy.
        TOY_CONFIG_PATH_GETTER (Callable): Function to get the output path of the
            toy configuration.
        NTOYS_KEY (str): Key in the configuration that can be used to extract the
            total number of toys to run.
        NTOYS_PER_JOB_KEY (str): Key in the configuration that can be used to extract
            the number of toys per job.
        VALIDATION (dict, optional): Pairs of key, message to validate the input
            configuration. If the key is not present, KeyError is raised and the
            message logged.
        ALLOWED_CONFIG_DIFFS (list(str), optional):

    """

    VALIDATION = {}
    TOY_PATH_GETTER = None
    TOY_CONFIG_PATH_GETTER = None
    ALLOWED_CONFIG_DIFFS = []
    NTOYS_KEY = None
    NTOYS_PER_JOB_KEY = None

    def __init__(self, config_files, link_from, extend, overwrite):
        """Configure the toy submitter.

        Arguments:
            config_files (list[str]): Configuration files.
            link_from (str): Storage to link from.
            extend (bool): Extend the production?
            overwrite (bool): Overwrite an existing production?

        Raises:
            NotImplementedError: If some of the mandatory attributes are not
                set.
            OSError: If there is a problem with the configuration file, either in
                loading or validation.
            ValueError: If conflicting options are passed.

        """
        # Check the getters
        if any(getter is None
               for getter in (self.TOY_PATH_GETTER,
                              self.TOY_CONFIG_PATH_GETTER,
                              self.NTOYS_KEY,
                              self.NTOYS_PER_JOB_KEY)):
            raise NotImplementedError("Getters not implemented")
        try:
            config = _config.load_config(*config_files,
                                         validate=self.VALIDATION.keys())
        except _config.ConfigError as error:
            for key, error_message in self.VALIDATION.items():
                if key in error.missing_keys:
                    logger.error(error_message)
            raise KeyError()
<<<<<<< HEAD
        except OSError as error:
            raise OSError("Cannot load configuration file: %s",
                          config_files)
        except KeyError as error:
=======
        except OSError, error:
            raise OSError("Cannot load configuration file: {}"
                          .format(config_files))
        except KeyError, error:
>>>>>>> a11112cf
            # logger.error(str(error))
            raise
        # Check conflicting arguments
        if extend and overwrite:
            logger.error("The --extend nor --overwrite options have been specified at the same time!")
            raise ValueError()
        # Store infotmation
        self.config = config
        # Assign link-from giving priority to the argument
        self.config['link-from'] = link_from if link_from else config.get('link-from', None)
        self.link_from = link_from
        self.extend = extend
        self.overwrite = overwrite
        # Get the batch system
        self.batch_system = get_batch_system()

    def run(self, script_to_run):
        """Run the script.

        If the output exists and no extension or overwrite has been configured, nothing
        is done.

        Arguments:
            script_to_run (str): Script to run in the cluster.

        Raises:
            AssertionError: If the qsub command cannot be found.
            AttributeError: If non-matching configuration file was found.
            OSError: If there is a problem preparing the output path.

        """
        config = dict(_config.unfold_config(self.config))
        # Check if it has not been produced yet
        # pylint: disable=E1102
        config_file_dest = self.TOY_CONFIG_PATH_GETTER(config['name'])
        # First check the config (we may have already checked)
        if os.path.exists(config_file_dest):  # It exists, check they match
            config_dest = _config.load_config(config_file_dest)
            if _config.compare_configs(config, config_dest).difference(set(self.ALLOWED_CONFIG_DIFFS)):
                logger.error("Non-matching configuration already exists with that name!")
                raise AttributeError()
        # Now check output
        _, expected_src, expected_dest = _paths.prepare_path(config['name'],
                                                             self.TOY_PATH_GETTER,
                                                             config['link-from'])
        # Check file existence
        if os.path.exists(expected_src):
            logger.warning("Output data file exists! %s", expected_src)
            if self.overwrite:
                os.remove(expected_src)
                if os.path.exists(expected_dest):
                    os.remove(expected_dest)
            else:
                # Create de symlink if necessary
                if not os.path.exists(expected_dest):
                    os.symlink(expected_src, expected_dest)
                if not self.extend:
                    logger.info("Nor --extend nor --overwrite have been specified. Nothing to do.")
                    return
        # Source doesn't exist, delete the destination if needed
        else:
            if os.path.exists(expected_dest):
                os.remove(expected_dest)
        # Some bookkeeping
        if not os.path.exists(script_to_run):
            raise OSError("Cannot find {}!".format(script_to_run))
        script_args = []
        if config['link-from']:
            script_args.append('--link-from={}'.format(config['link-from']))
        script_args.append(config_file_dest)
        # Prepare paths
        # pylint: disable=E1101
        _, log_file_fmt, _ = _paths.prepare_path(config['name'],
                                                 _paths.get_log_path,
                                                 None)  # No linking is done for logs
        # Calculate number of jobs and submit
        ntoys = config[self.NTOYS_KEY]
        ntoys_per_job = config.get(self.NTOYS_PER_JOB_KEY, ntoys)
        n_jobs = int(1.0*ntoys/ntoys_per_job)
        if ntoys % ntoys_per_job:
            n_jobs += 1
        # Submit!
        _config.write_config(self.config, config_file_dest)
        for _ in range(n_jobs):
            # Write the config file
            job_id = self.batch_system.submit_script(config['name'],
                                                     script_to_run,
                                                     script_args,
                                                     log_file_fmt,
                                                     **config.get('batch', {}))
            logger.info('Submitted JobID: %s', job_id)


# EOF<|MERGE_RESOLUTION|>--- conflicted
+++ resolved
@@ -79,17 +79,10 @@
                 if key in error.missing_keys:
                     logger.error(error_message)
             raise KeyError()
-<<<<<<< HEAD
         except OSError as error:
-            raise OSError("Cannot load configuration file: %s",
-                          config_files)
-        except KeyError as error:
-=======
-        except OSError, error:
             raise OSError("Cannot load configuration file: {}"
                           .format(config_files))
-        except KeyError, error:
->>>>>>> a11112cf
+        except KeyError as error:
             # logger.error(str(error))
             raise
         # Check conflicting arguments
