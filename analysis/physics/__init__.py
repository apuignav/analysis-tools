--- conflicted
+++ resolved
@@ -261,9 +261,6 @@
         return configure_simul_factory(config, shared_vars)
     else:
         if 'pdf' not in config:
-<<<<<<< HEAD
-            if isinstance(config.values()[0].get('pdf'), str):
-=======
             indices = list(range(len(config)))
             try:  # remove 'yield'
                 indices.pop(list(config.keys()).index('yield'))
@@ -272,7 +269,6 @@
             else:
                 index = indices[0]
             if isinstance(list(config.values())[index].get('pdf'), str):
->>>>>>> 561fcc37
                 shared = {'pdf': shared_vars}
                 return configure_prod_factory({'pdf': config}, shared)
             else:
