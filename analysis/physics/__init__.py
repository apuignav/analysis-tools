--- conflicted
+++ resolved
@@ -262,9 +262,6 @@
         return configure_simul_factory(config, shared_vars)
     else:
         if 'pdf' not in config:
-<<<<<<< HEAD
-            if isinstance(list(config.values())[0].get('pdf', None), str):
-=======
             indices = list(range(len(config)))
             try:  # remove 'yield'
                 indices.pop(list(config.keys()).index('yield'))
@@ -273,7 +270,6 @@
             else:
                 index = indices[0]
             if isinstance(list(config.values())[index].get('pdf'), str):
->>>>>>> cb92da00
                 shared = {'pdf': shared_vars}
                 return configure_prod_factory({'pdf': config}, shared)
             else:
