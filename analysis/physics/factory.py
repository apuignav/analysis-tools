#!/usr/bin/env python
# -*- coding: utf-8 -*-
# =============================================================================
# @file   factory.py
# @author Albert Puig (albert.puig@cern.ch)
# @date   15.04.2017
# =============================================================================
"""Physics factory classes."""
from __future__ import print_function, division, absolute_import

<<<<<<< HEAD
import copy
=======
import os
>>>>>>> 7763825d
import re
from collections import OrderedDict

import ROOT

from analysis.utils.config import configure_parameter
from analysis.utils.root import execute_and_return_self, list_to_rooargset, list_to_rooarglist
from analysis.utils.logging_color import get_logger


logger = get_logger('analysis.physics.factory')


# The base class
class BaseFactory(object):
    """Physics analysis factory.

    Implements the basic skeleton.

    """

    OBSERVABLES = OrderedDict()
    PARAMETERS = None
    MANDATORY_PARAMETERS = {}
    PARAMETER_DEFAULTS = OrderedDict()

    def __init__(self, config, parameters=None):
        """Initialize the internal object cache.

        Arguments:
            **config (dict): Configuration of the factory.

        Raise:
            KeyError: When parameters or observables are missingo or there is an
                inconsistency in the configuration.

        """
        # pylint: disable=C0103
        if not isinstance(self.OBSERVABLES, OrderedDict):
            self.OBSERVABLES = OrderedDict((obs[0], obs) for obs in self.OBSERVABLES)
        if self.PARAMETERS is None:
            if not self.MANDATORY_PARAMETERS:
                logger.warning("Instantiating Factory with no parameters")
            else:
                self.PARAMETERS = list(self.MANDATORY_PARAMETERS)
        self.PARAMETERS = list(self.PARAMETERS)
        # Initialize objects
        self._objects = {}
        self._children = OrderedDict()
        self._config = config
        self._initial_config = None
        self._constraints = set() if parameters is None else set(parameters.get('constraints', []))
        self._category = None
        # Initialize parameters
        self._parameter_names = {param: param for param in self.PARAMETERS}
        self._parameter_names.update(self._config.get('parameter-names', {}))
        # Update observable names
        for obs_name, new_obs_name in self._config.get('observable-names', {}).items():
            self.set_observable(obs_name, name=new_obs_name)
        # Set the parameter dictionary
        param_dict = self.PARAMETER_DEFAULTS.copy()
        param_dict.update(config.get('parameters', OrderedDict()))
        if parameters:
            # First parameters
            params = parameters.pop('parameters', {})
            for parameter_name in set(param_dict.keys()) & set(params.keys()):
                logger.debug("Skipping parameter %s because it was specified in the constructor", parameter_name)
            for param_name, (param, constraint) in params.items():
                param_dict[param_name] = param  # Constructor parameters have priority
                if constraint:
                    self._constraints.add(constraint)
        # Now, build parameters
        missing_parameters = []
        for parameter_name in self.PARAMETERS:
            if parameter_name not in list(param_dict):
                missing_parameters.append(parameter_name)
                continue
            self._create_parameter(parameter_name,
                                   param_dict.pop(parameter_name),
                                   {key.split('/')[-1]: val for key, val in param_dict.items()})
        if missing_parameters:
            raise KeyError("Missing parameters -> {}".format(','.join(missing_parameter
                                                                      for missing_parameter in
                                                                      missing_parameters)))
        if param_dict:
            logger.debug("Trying to set unsupported params in config. I stored them but they can cause problems -> %s",
                         ','.join(param_dict.keys()))
            for param_name, param_val in param_dict.items():
                self._create_parameter(param_name, param_val)

    def get_config(self):
        return self._config

    def get_children(self):
        return self._children

    def get_constraints(self):
        child_constraints = list_to_rooargset(self._constraints)
        for child in self.get_children().values():
            tmp_constraints = child.get_constraints()
            if tmp_constraints:
                child_constraints = ROOT.RooArgSet(child_constraints, child.get_constraints())
        return child_constraints

    def _find_object(self, name):
        """Find object here or in children. Priority is here."""
        if name in self._objects:
            return self._objects[name]
        for child in self._children.values():
            if name in child:
                return child[name]
        return None

    def get(self, key, default=None, recursive=False):
        """Get object from the ROOT workspace.

        If the object is not there and `default` is given, it is added
        and returned.

        We look in children too.

        Arguments:
            key (str): Object identifier.
            default (any): The value to return if *key* is not found. Default is None.
            recursive (bool): If True, the object is searched recursively
            including its children with a stop-if-found rule.

        Return:
            object: Object in the workspace.

        Raise:
            KeyError: if `key` is not in the internal workspace and no `default`
                is given.

        """
        if recursive:
            obj = self._find_object(key)
        else:
            obj = self._objects.get(key)
        return obj if obj else default

    def __getitem__(self, key):
        """Get object from internal ROOT workspace.

        Arguments:
            key (str): Object identifier.

        Return:
            object: Object in the workspace.

        Raise:
            KeyError: if `key` is not in the internal workspace.

        """
        return self._objects[key]

    def set(self, key, object_, overwrite=False):
        """Set an object in the internal ROOT workspace.

        Arguments:
            key (str): Object identifier.
            object_ (object): Object to store.
            overwrite (bool, optional): Replace the existing object?
                Defaults to False.

        Return:
            object: The object.

        """
        if overwrite or key not in self._objects:
            self._objects[key] = object_
        return self[key]

    def __setitem__(self, key, object_):
        """Get object from internal ROOT workspace.

        Arguments:
            key (str): Object identifier.
            object_ (object): Object to store.

        """
        self._objects[key] = object_

    def __contains__(self, key):
        """Check if an object is in the internal ROOT workspace.

        Arguments:
            key (str): Object identifier.

        Return:
            bool: Wether the object is in the workspace.

        """
        return key in self._objects

    def _create_parameter(self, parameter_name, parameter_value, external_vars=None):
        if parameter_name in self._objects:
            return self._objects[parameter_name]
        if isinstance(parameter_value, (tuple, list)):  # It's a parameter with a constraint
            parameter_value, constraint = parameter_value
        elif isinstance(parameter_value, ROOT.TObject):  # It's an already built parameter
            if parameter_value.getStringAttribute('tempName') == 'true':
                parameter_value.SetName(self.get_parameter_name(parameter_name))
                parameter_value.SetTitle(self.get_parameter_name(parameter_name))
                parameter_value.setStringAttribute('tempName', '')
            else:
                self._parameter_names[parameter_name] = parameter_value.GetName()
            constraint = None
        else:  # String specification
            parameter_value, constraint = configure_parameter(self.get_parameter_name(parameter_name),
                                                              self.get_parameter_name(parameter_name),
                                                              parameter_value,
                                                              external_vars)
        if constraint:
            self._constraints.add(constraint)
        return self.set(parameter_name,
                        execute_and_return_self(parameter_value,
                                                'setStringAttribute',
                                                'originalName',
                                                parameter_name))

    def get_parameter(self, param_path):
        """Recursively get a parameter.

        Recursion can be specified using a path-like structure, eg,
        `f.get_parameter('label1/signal/mass/mu')` is equivalent to
        `f.get_children()['label1'].get_children()['signal'].get_children()['mass'].get('mu')`

        Arguments:
            param_path (str): Parameter identifier string.

        Return:
            `ROOT.RooRealVar` or `None`

        Raise:
            KeyError: If some part of the path does not exist.

        """
        path, param_name = os.path.split(param_path)
        current_obj = self

        for path_element in path.split('/'):
            try:
                current_obj = current_obj.get_children()[path_element]
            except KeyError as error:

                logger.error("Unknown child %s in path -> %s", path_element, path.split()[0])
                raise
        return current_obj.get(param_name)

    def get_parameter_name(self, param_id):
        """Get the name of the parameter according to the configuration.

        Defaults to the same name if no parameter naming has been given.

        """
        return self._parameter_names.get(param_id, param_id)

    def set_parameter_names(self, name_dict):
        """Set parameter name conversion.

        Arguments:
            name_dict (dict): (name -> new name) pairs.

        Return:
            bool: True only if all requested renaming operations have been
                performed.

        Raise:
            KeyError: If some of the parameter names are unknown.

        """
        if not set(name_dict.keys()).issubset(set(self.PARAMETERS + ['Yield', 'Fraction'])):
            raise KeyError("Bad renaming scheme!")
        all_good = True
        logger.debug("Requesting a parameter name change -> %s", name_dict)
        for base_name, new_name in name_dict.items():
            if base_name in self._objects:
                if self._objects[base_name].getStringAttribute('shared') == 'true':
                    all_good = False
                    continue
                self._objects[base_name].SetName(new_name)
                self._objects[base_name].SetTitle(new_name)
            self._parameter_names[base_name] = new_name
        return all_good

    @staticmethod
    def _add_superscript(name, superscript, old_first=True):
        subscript_match = re.search(r'\^{(.*?)}', name)
        if subscript_match:
            new_name = re.sub(r'\^{(.*?)}',
                              lambda match, name=superscript: '^{{{};{}}}'.format(match.groups()[0], name)
                              if old_first
                              else lambda match, name=superscript: '^{{{};{}}}'.format(name, match.groups()[0]),
                              name)
        else:
            new_name = '{}^{{{}}}'.format(name, superscript)
        return new_name

    def rename_children_parameters(self, naming_scheme=None):
        if not naming_scheme:
            naming_scheme = list(self._children.items())
            # TODO py23: reasonable performance loss from items?
            # naming_scheme = self._children.viewitems()
        for label, factory in list(naming_scheme):
            # Recursively rename children
            factory.rename_children_parameters(('{};{}'.format(label, child_name), child)
                                               for child_name, child in factory.get_children().items())
            parameters_to_set = {}
            for param_id in factory.PARAMETERS + ['Yield', 'Fraction']:
                parameters_to_set[param_id] = self._add_superscript(factory.get_parameter_name(param_id),
                                                                    label)
            factory.set_parameter_names(parameters_to_set)

    def set_initial_config(self, config):
        """Store a deepcopy of the initial pdf configuration in yaml format.

        Args:
            config (OrderedDict): The initial config in the usual yaml format.

        Raises:
            TypeError: if config is of wrong type (not an OrderedDict).
            ValueError: if config is an empty dictionary.
        """
        if not isinstance(config, OrderedDict):
            raise TypeError("Config has to be an *OrderedDict* but is a {}".format(type(config)))
        if config:
            self._initial_config = copy.deepcopy(config)
        else:
            raise ValueError("Config is empy: {}".format(config))

    def get_initial_config(self, deepcopy=False):
        """Return the initial config in yaml format.

        Args:
            deepcopy (bool): If True, a deepcopy is created and returned. Otherwise, no copy at
                all is made.

        Returns:
            OrderedDict: The initial configuration.

        """
        config = self._initial_config
        if deepcopy:
            config = copy.deepcopy(config)
        return config

    def get_pdf(self, name, title):
        """Get the physics PDF.

        Raise:
            NotImplementedError

        """
        if self.has_to_be_extended():
            raise ValueError("Requested non-extended PDF, "
                             "but the factory needs to be extended")
        pdf_name = 'pdf_{}'.format(name)
        return self.get(pdf_name, self.set(pdf_name, self.get_unbound_pdf(name, title)))

    def get_unbound_pdf(self, name, title):
        """Get the physics PDF.

        Raise:
            NotImplementedError

        """
        raise NotImplementedError()

    def get_extended_pdf(self, name, title, yield_val=None):
        """Get an extended physics PDF.

        Return:
            `ROOT.RooExtendPdf`.

        Raise:
            ValueError: If the yield had not been configured previously

        """
        # Configure yield
        if not self.is_extended():
            if yield_val is None:
                raise ValueError("Yield value not given -> {}".format(self))
            self.set_yield_var(yield_val)
        elif yield_val is not None:
            logger.warning("Specified yield value but it's already defined. Ignoring.")
        # Avoid name clashes
        pdf_name = 'pdfext_{}'.format(name)
        return self.get(pdf_name, self.set(pdf_name, self.get_unbound_extended_pdf(name, title)))

    def get_unbound_extended_pdf(self, name, title):
        """Get an extedned physics PDF."""
        raise NotImplementedError()

    def is_extended(self):
        """Check if the factory is extended.

        Return:
            bool

        """
        return 'Yield' in self and 'Fraction' not in self

    def has_to_be_extended(self):
        raise NotImplementedError()

    def get_observables(self):
        """Get the physics observables.

        """
        return tuple((self.get(obs_id,
                               self.set(obs_id, execute_and_return_self(ROOT.RooRealVar(obs_name, obs_title,
                                                                                        obs_min, obs_max,
                                                                                        unit),
                                                                        'setStringAttribute',
                                                                        'originalName',
                                                                        obs_id))))
                     for obs_id, (obs_name, obs_title, obs_min, obs_max, unit)
                     in self.OBSERVABLES.items())

    def set_observable(self, obs_id, obs=None, name=None, title=None, limits=None, units=None):
        """

        Note:
            If `obs` is given, the other parameters are ignored.

        """
        if obs_id not in self.OBSERVABLES:
            raise KeyError("Unknown observable -> {}".format(obs_id))
        new_config = list(self.OBSERVABLES[obs_id])
        if obs:
            self._objects[obs_id] = obs
            new_config = [obs.GetName(), obs.GetTitle(), obs.getMin(), obs.getMax(), obs.getUnit()]
        else:
            if name:
                new_config[0] = name
                if obs_id in self:
                    self._objects[obs_id].SetName(name)
            if title:
                new_config[1] = title
                if obs_id in self:
                    self._objects[obs_id].SetTitle(title)
            if limits:
                if len(limits) == 2:
                    min_, max_ = limits
                    range_name = ""
                elif len(limits) == 3:
                    range_name, min_, max_ = limits
                new_config[2] = min_
                new_config[3] = max_
                if obs_id in self:
                    self._objects[obs_id].setRange(range_name, min_, max_)
            if units:
                new_config[4] = units
                if obs_id in self:
                    self._objects[obs_id].setUnit(units)
        self.OBSERVABLES[obs_id] = tuple(new_config)

    def get_fit_parameters(self, extended=False):
        """Get the PDF fit parameters.

        Raise:
            NotImplementedError

        """
        raise NotImplementedError()

    def get_gen_parameters(self):
        """Get all the necessary generation parameters.

        Returns the fit parameters by default.

        Return:
            tuple[`ROOT.RooRealVar`]

        """
        raise NotImplementedError()

    def get_yield_var(self):
        return self._objects.get('Yield')

    def set_yield_var(self, yield_):
        raise NotImplementedError()

    def get_yield_vars(self):
        """Recursively get the factory's yield variables.

        Order is determined by child order.

        Return:
            list[`ROOT.RooRealVar`]

        Raise:
            ValueError: If the model is not extended.

        """
        if not self.is_extended():
            raise ValueError("Non-extended model doesn't have yields")
        yields = []
        if self.get_yield_var():
            yields.append(self.get_yield_var())
        for child in self._children.values():
            if child.is_extended():
                yields.extend(child.get_yield_vars())
        return yields  # TODO: may return dict with name?

    def get_category_var(self):
        return self._category

    def get_category_vars(self):
        if not self._category:
            return []
        if isinstance(self._category, ROOT.RooSuperCategory):
            cats = []
            cat_iter = self._category.serverIterator()
            while True:
                cat = cat_iter.Next()
                if not cat:
                    break
                if cat.GetName() not in self._objects:
                    cat = self.set(cat.GetName(), cat)
                cats.append(cat)
            return tuple(cats)
        else:
            return (self._category,)

    def is_simultaneous(self):
        return self._category is not None

    # pylint: disable=R0201
    def transform_dataset(self, dataset):
        """Transform dataset according to the factory configuration.

        Note:
            It's recommended to pass a copy since the dataset is modified
            in place.

        Arguments:
            dataset (pandas.DataFrame): Data frame to fold.

        Return:
            `pandas.DataFrame`: Input dataset with the transformation applied.

        """
        return dataset


# Single model Factory
class PhysicsFactory(BaseFactory):
    """Physics analysis factory.

    Implements the basic skeleton for single models.

    """

    def __init__(self, config, parameters=None):
        super(PhysicsFactory, self).__init__(config, parameters)
        # Configure yields
        if parameters and 'yield' in parameters:
            self.set_yield_var(parameters['yield'])

    def get_unbound_pdf(self, name, title):
        """Get the physics PDF.

        Raise:
            NotImplementedError

        """
        raise NotImplementedError()

    def get_unbound_extended_pdf(self, name, title):
        """Get an extended physics PDF.

        Return:
            `ROOT.RooExtendPdf`.

        Raise:
            ValueError: If the yield had not been configured previously

        """
        return ROOT.RooExtendPdf(name,
                                 title,
                                 self.get_pdf(name+'_{noext}', title+'_{noext}'),
                                 self['Yield'])

    def has_to_be_extended(self):
        return False

    def get_fit_parameters(self, extended=False):
        """Get the PDF fit parameters.

        Return:
            tuple[`ROOT.RooRealVar`]: Parameters as defined by the `PARAMETERS` attribute.

        """
        params = self.PARAMETERS[:]
        if extended and 'Yield' in self:
            params.append('Yield')
        return tuple(self.get(param_name) for param_name in params)  # Remove default? should fail if not found

    def get_gen_parameters(self):
        """Get all the necessary generation parameters.

        Returns the fit parameters by default.

        Return:
            tuple[`ROOT.RooRealVar`]

        """
        return self.get_fit_parameters()

    def set_yield_var(self, yield_):
        if 'Yield' not in self._objects:
            self._create_parameter('Yield', yield_)
        else:
            if isinstance(yield_, (list, tuple)):
                yield_ = yield_[0]
            if isinstance(self['Yield'], ROOT.RooRealVar):
                if isinstance(yield_, ROOT.RooRealVar):
                    self['Yield'].setVal(yield_.getVal())
                    self['Yield'].SetName(yield_.GetName())
                    self['Yield'].SetTitle(yield_.GetTitle())
                elif isinstance(yield_, (float, int)):
                    self['Yield'].setVal(yield_)
            else:
                logger.warning("Trying to set a yield that cannot be overriden")


# Product Physics Factory
class ProductPhysicsFactory(BaseFactory):
    """RooProdPdf of different observables."""

    PARAMETERS = []  # No extra parameters here

    def __init__(self, factories, parameters=None):
        """Initialize.

        In this case, the children are a map of observable -> Factory.

        """
        super(ProductPhysicsFactory, self).__init__({}, parameters)
        # Set children
        self._children = factories
        # Configure yields
        if 'yield' in parameters:
            self.set_yield_var(parameters['yield'])

    def get_unbound_pdf(self, name, title):
        """Get unbound PDF."""
        pdfs = ROOT.RooArgList()
        for observable, factory in self._children.items():
            new_name = self._add_superscript(name, observable)
            pdfs.add(factory.get_pdf(new_name, new_name))
        return ROOT.RooProdPdf(name, title, pdfs)

    def get_unbound_extended_pdf(self, name, title, yield_val=None):
        """Get an extended physics PDF.

        Return:
            `ROOT.RooExtendPdf`.

        Raise:
            ValueError: If the yield had not been configured previously

        """
        # Return the extended PDF
        return ROOT.RooExtendPdf(name,
                                 title,
                                 self.get_pdf(name+'_{noext}', title+'_{noext}'),
                                 self['Yield'])

    def has_to_be_extended(self):
        return False

    def get_observables(self):
        """Get the physics observables.

        Return:
            tuple: Observables in factory order.

        Raise:
            NotInitializedError: If `__call__` has not been called.

        """
        return tuple(obs
                     for factory in self._children.values()
                     for obs in factory.get_observables())

    def set_observable(self, obs_id, obs=None, name=None, title=None, limits=None, units=None):
        has_changed = False
        for child in self._children.values():
            try:
                child.set_observable(obs_id, obs, name, title, limits, units)
                has_changed = True
            except KeyError:
                pass
        if not has_changed:
            raise KeyError("Unknown observable -> {}".format(obs_id))

    def get_gen_parameters(self):
        """Get the PDF generation parameters.

        Return:
            tuple: Generation parameters in factory order.

        Raise:
            NotInitializedError: If `__call__` has not been called.

        """
        return tuple(param
                     for factory in self._children.values()
                     for param in factory.get_gen_parameters())

    def get_fit_parameters(self, extended=False):
        """Get the PDF fit parameters.

        Return:
            tuple: Fit parameters in factory order.

        Raise:
            NotInitializedError: If `__call__` has not been called.

        """
        return tuple(param
                     for factory in self._children.values()
                     for param in factory.get_fit_parameters(extended))

    def set_yield_var(self, yield_):
        constraint = None
        if isinstance(yield_, (list, tuple)):
            yield_, constraint = yield_
        if 'Yield' not in self._objects:
            self['Yield'] = yield_
            if constraint:
                self._constraints.add(constraint)
        else:
            if isinstance(self['Yield'], ROOT.RooRealVar):
                self['Yield'].setVal(yield_.getVal())
                self['Yield'].SetName(yield_.GetName())
                self['Yield'].SetTitle(yield_.GetTitle())
            else:
                logger.warning("Trying to set a yield that cannot be overriden")

    def transform_dataset(self, dataset):
        """Transform dataset according to the factory configuration.

        The transformations of the children are applied in sequence.

        Arguments:
            dataset (pandas.DataFrame): Data frame to fold.

        Return:
            `pandas.DataFrame`: Input dataset with the transformation applied.

        """
        for factory in self._children.values():
            dataset = factory.transform_dataset(dataset)
        return dataset


# Sum physics factory
class SumPhysicsFactory(BaseFactory):
    """RooProdPdf of different observables."""

    PARAMETERS = []  # No extra parameters here

    def __init__(self, factories, children_yields, parameters=None):
        """Initialize.

        In this case, the children are a map of PDF name -> Factory.

        Raise:
            ValueError: When the observables of the factories are incompatible.
            KeyError: On configuration error.

        """
        # Check observable compatibility
        if len({tuple([obs.GetName() for obs in factory.get_observables()])
                for factory in factories.values()}) != 1:
            raise ValueError("Incompatible observables")
        # Check children yields type
        if not isinstance(children_yields, OrderedDict):
            raise ValueError("children_yields must be an ordered dictionary")
        super(SumPhysicsFactory, self).__init__({}, parameters)
        # Set children
        self._children = factories
        # Set observables
        observables = {obs.getStringAttribute('originalName'): obs
                       for obs in list(self._children.values())[0].get_observables()}
        for obs_name, obs in observables.items():
            for child in list(self._children.values())[1:]:
                child.set_observable(obs_name, obs=obs)
        # Set yields
        yield_ = None
        if parameters and 'yield' in parameters:
            yield_, constraint = parameters.pop('yield')
        yield_values = [child_yield for child_yield, _ in children_yields.values()]
        if len(factories) == len(children_yields):  # Extended
            if yield_ is not None:
                raise KeyError("Specified yield on a sum of RooExtendPdf")
            self['Yield'] = ROOT.RooAddition("Yield", "Yield", list_to_rooarglist(yield_values))
            self._constraints.update({constraint for _, constraint in children_yields.values()})
            for child_name, child in self._children.items():
                child.set_yield_var(children_yields[child_name])
        elif (len(factories) - len(children_yields)) == 1:
            # Check order is correct
            if list(self._children.keys())[-1] in children_yields.keys():
                logger.error("The last child should not be in `children_keys` to ensure consistency.")
                raise ValueError("Wrong PDF ordering")
            # Store the fractions and propagate
            for yield_val in yield_values:
                if yield_val.getVal() > 1:
                    raise ValueError("Specified a fraction larger than 1 -> {}".format(yield_val.GetName()))
                # Not very good heuristics
                if yield_val.getStringAttribute('shared') != 'true':
                    yield_val.SetName(yield_val.GetName().replace('Yield', 'Fraction'))
                    yield_val.SetTitle(yield_val.GetTitle().replace('Yield', 'Fraction'))
            self['Fractions'] = yield_values
            for child_name, child in self._children.items():
                if child_name in children_yields:
                    child_yield, child_constraint = children_yields[child_name]
                    child['Fraction'] = child_yield
                    child._constraints.add(child_constraint)
                else:
                    # Need no rename because RooFracRemainder needs a RooArgSet and there will be clashes
                    # between vars named 'Fraction'. It's stupid, since the name is not used after.
                    for yield_num, yield_val in enumerate(yield_values):
                        yield_val.SetName('{}_{}'.format(yield_val.GetName(), yield_num))
                    child['Fraction'] = ROOT.RooFracRemainder("Fraction", "Fraction", list_to_rooargset(yield_values))
                    child._constraints.update({constraint
                                               for _, constraint in children_yields.values()
                                               if constraint})
                    # Put names back where they belong
                    for yield_num, yield_val in enumerate(yield_values):
                        yield_val.SetName('_'.join(yield_val.GetName().split('_')[:-1]))
            # Final rename
            if yield_ is not None:
                self.set_yield_var((yield_, constraint))
        else:
            raise KeyError("Badly specified yields/fractions")

    def get_unbound_pdf(self, name, title):
        if 'Fractions' not in self:
            logger.warning("Requested non-extended PDF on a RooAddPdf made of ExtendedPdf. "
                           "Returning an extended PDF")
            return self.get_extended_pdf(name, title)
        pdfs = ROOT.RooArgList()
        for child_name, child in self._children.items():
            new_name = self._add_superscript(name, child_name)
            pdfs.add(child.get_pdf(new_name, new_name))
        return ROOT.RooAddPdf(name, title,
                              pdfs,
                              list_to_rooarglist(self['Fractions']))

    def get_unbound_extended_pdf(self, name, title):
        if 'Fractions' in self:
            # Create non-extended PDF and extend
            return ROOT.RooExtendPdf(name,
                                     title,
                                     self.get_pdf(name+'_{noext}', title+'_{noext}'),
                                     self['Yield'])
        else:
            pdfs = ROOT.RooArgList()
            for child_name, child in self._children.items():
                new_name = self._add_superscript(name, child_name)
                pdfs.add(child.get_extended_pdf(new_name, new_name))
            return ROOT.RooAddPdf(name, title, pdfs)

    def has_to_be_extended(self):
        return 'Fractions' not in self

    def get_observables(self):
        """Get the physics observables.

        Return:
            tuple: Observables in factory order.

        Raise:
            NotInitializedError: If `__call__` has not been called.

        """
        return list(self._children.values())[0].get_observables()

    def set_observable(self, obs_id, obs=None, name=None, title=None, limits=None, units=None):
        for child in self._children.values():
            child.set_observable(obs_id, obs, name, title, limits, units)

    def get_gen_parameters(self):
        """Get the PDF generation parameters.

        Return:
            tuple: Generation parameters in factory order.

        Raise:
            NotInitializedError: If `__call__` has not been called.

        """
        return tuple(param
                     for factory in self._children.values()
                     for param in factory.get_gen_parameters())

    def get_fit_parameters(self, extended=False):
        """Get the PDF fit parameters.

        Return:
            tuple: Fit parameters in factory order.

        Raise:
            NotInitializedError: If `__call__` has not been called.

        """
        return tuple(param
                     for factory in self._children.values()
                     for param in factory.get_fit_parameters(extended))

    def set_yield_var(self, yield_):
        if 'Fractions' not in self._objects:
            logger.warning("Trying to set the yield of an Extended RooAddPdf. Ignoring.")
        elif 'Yield' not in self._objects:
            yield_ = self._create_parameter('Yield', yield_)
            for child in self._children.values():
                if 'Yield' in child:
                    raise ValueError("Inconsistent state: trying to set the yield of an already configured Factory.")
                # Again, not very good heuristics
                child.set_yield_var(ROOT.RooProduct(child['Fraction'].GetName().replace('Fraction', 'Yield'),
                                                    child['Fraction'].GetTitle().replace('Fraction', 'Yield'),
                                                    list_to_rooarglist([yield_, child['Fraction']])))
        else:
            if isinstance(self['Yield'], ROOT.RooRealVar):
                if isinstance(yield_, ROOT.RooRealVar):
                    self['Yield'].setVal(yield_.getVal())
                    self['Yield'].SetName(yield_.GetName())
                    self['Yield'].SetTitle(yield_.GetTitle())
                elif isinstance(yield_, (float, int)):
                    self['Yield'].setVal(yield_)
            else:
                logger.warning("Trying to set a yield that cannot be overriden")

    def transform_dataset(self, dataset):
        """Transform dataset according to the factory configuration.

        Since all PDFs of the addition are supposed to need the same transformation,
        the dataset is transformed according to the first one

        Arguments:
            dataset (pandas.DataFrame): Data frame to fold.

        Return:
            `pandas.DataFrame`: Input dataset with the transformation applied.

        """
        return list(self._children.values())[0].transform_dataset(dataset)


# Sum physics factory
class SimultaneousPhysicsFactory(BaseFactory):
    """Simultaneous fit factory."""

    PARAMETERS = []

    def __init__(self, factories, category_var):
        """Initialize.

        The category var has the types already defined. `factories` keys are tuples
        in the categories (or a string if there's only one)

        """
        # Check observable compatibility
        super(SimultaneousPhysicsFactory, self).__init__({}, None)
        self._category = category_var
        self._children = OrderedDict((';'.join(label), factory)
                                     for label, factory in factories.items())

    def get_unbound_pdf(self, name, title):
        sim_pdf = ROOT.RooSimultaneous(name, title, self._category)
        for category, child in self._children.items():
            new_name = self._add_superscript(name, category)
            sim_pdf.addPdf(child.get_pdf(new_name, new_name),
                           '{{{}}}'.format(category)
                           if category.count(';') > 0
                           else category)
        return sim_pdf

    def get_unbound_extended_pdf(self, name, title):
        sim_pdf = ROOT.RooSimultaneous(name, title, self._category)
        yields = ROOT.RooArgList()
        for category, child in self._children.items():
            new_name = self._add_superscript(name, category)
            sim_pdf.addPdf(child.get_extended_pdf(new_name, new_name),
                           '{{{}}}'.format(category)
                           if category.count(';') > 0
                           else category)
            yields.add(child.get_yield_var())
        self['Yield'] = ROOT.RooAddition('Yield', 'Yield', yields)
        return sim_pdf

    def is_extended(self):
        """Check if the factory is extended.

        Children are checked. They must all be extended.

        Return:
            bool

        Raise:
            ValueError: If children are inconsistent (some extended
                and some non-extended)

        """
        children_are_extended = (child.is_extended()
                                 for child in self.get_children().values())
        if all(children_are_extended):
            return True
        elif any(children_are_extended):
            # Mix of children, a bit inconsistent
            raise ValueError("Inconsistent children state")
        else:
            return False

    def has_to_be_extended(self):
        return any(child.has_to_be_extended()
                   for child in self.get_children().values())

    def get_observables(self):
        """Get the physics observables.

        Return:
            tuple: Observables in factory order.

        Raise:
            NotInitializedError: If `__call__` has not been called.

        """
        obs_list = OrderedDict()
        for child in list(self._children.values()):
            for child_obs in child.get_observables():
                if child_obs.GetName() not in self._objects:
                    obs_list[child_obs.GetName()] = self.set(child_obs.GetName(), child_obs)
                elif child_obs.GetName() not in obs_list:
                    obs_list[child_obs.GetName()] = self[child_obs.GetName()]  # Should fail if not there?
        return tuple(obs_list.values())

    def set_observable(self, obs_id, obs=None, name=None, title=None, limits=None, units=None):
        has_changed = False
        for child in self._children.values():
            try:
                child.set_observable(obs_id, obs, name, title, limits, units)
                has_changed = True
            except KeyError:
                pass
        if not has_changed:
            raise KeyError("Unknown observable -> {}".format(obs_id))

    def get_gen_parameters(self):
        """Get the PDF generation parameters.

        Return:
            tuple: Generation parameters in factory order.

        Raise:
            NotInitializedError: If `__call__` has not been called.

        """
        return tuple(param
                     for factory in self._children.values()
                     for param in factory.get_gen_parameters())

    def get_fit_parameters(self, extended=False):
        """Get the PDF fit parameters.

        Return:
            tuple: Fit parameters in factory order.

        Raise:
            NotInitializedError: If `__call__` has not been called.

        """
        return tuple(param
                     for factory in list(self._children.values())
                     for param in factory.get_fit_parameters(extended))

    def transform_dataset(self, dataset):
        """Transform dataset according to the factory configuration.

        The category nane is used as column name to determine each of the
        samples to transform.

        Note:
            For the category, a column named after the category variable is searched
            for. If not found, the 'category' column is used.

        Arguments:
            dataset (pandas.DataFrame): Data frame to fold.

        Return:
            `pandas.DataFrame`: Input dataset with the transformation applied.

        Raise:
            ValueError: When the dataset contains categories that have not been configured
                in the class.
            KeyError: If the category is not found in the dataset.

        """
        cat_var = self._category.GetName()
        if cat_var not in dataset.columns:
            cat_var = 'category'
            if cat_var not in dataset.columns:
                raise KeyError("Category var not found in dataset -> {}".format(self._category.GetName()))
        categories = list(dataset.groupby(cat_var).indices.keys())
        # A simple check
        if not set(categories).issubset(set(self._children.keys())):
            raise ValueError("Dataset contains categories not defined in the SimultaneousPhysicsFactory")
        for category in categories:
            dataset.loc[dataset[cat_var] == category] = self._children[category] \
                .transform_dataset(dataset[dataset[cat_var] == category].copy())
        return dataset


# EOF<|MERGE_RESOLUTION|>--- conflicted
+++ resolved
@@ -8,11 +8,8 @@
 """Physics factory classes."""
 from __future__ import print_function, division, absolute_import
 
-<<<<<<< HEAD
 import copy
-=======
 import os
->>>>>>> 7763825d
 import re
 from collections import OrderedDict
 
