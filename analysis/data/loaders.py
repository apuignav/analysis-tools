#!/usr/bin/env python
# -*- coding: utf-8 -*-
# =============================================================================
# @file   loaders.py
# @author Albert Puig (albert.puig@cern.ch)
# @date   13.04.2017
# =============================================================================
"""Data loaders."""

import os
import random
import string

import ROOT

import numpy as np
import pandas as pd
from root_pandas import read_root

from analysis.data.converters import dataset_from_pandas
from analysis.utils.logging_color import get_logger
from analysis.utils.root import destruct_object, list_to_rooarglist


logger = get_logger('analysis.data.loaders')


###############################################################################
# Helpers
###############################################################################
def _analyze_weight_config(config):
    """Analyze weight config.

    Arguments:
        config (dict): `get_data` configuration.

    Return:
        tuple (str, list, list): Name of the total weight variable, weight variables to
            normalize, weight variables not to normalize.

    Raise:
        KeyError: If there is some error in the configuration.
        ValueError: If there are common weights between to-normalize and not-to-normalize
            or if the name of the total weight variable corresponds to one of the weights.

    """
    # Check weights
    weights_to_normalize = config.get('weights-to-normalize', [])
    weights_not_to_normalize = config.get('weights-not-to-normalize', [])
    if set(weights_to_normalize) & set(weights_not_to_normalize):
        logger.error("Common weights between 'weights-to-normalize' and 'weights-not-to-normalize'")
        raise ValueError
    if not isinstance(weights_to_normalize, (list, tuple)):
        weights_to_normalize = [weights_to_normalize]
    if not isinstance(weights_not_to_normalize, (list, tuple)):
        weights_not_to_normalize = [weights_not_to_normalize]
    weights = weights_to_normalize + weights_not_to_normalize
    if weights:
        # If `weight-var-name` is specified, create a total weight variable with this name,
        # otherwise create a total weight variable `totalWeight`
        weight_var = config.get('weight-var-name', 'totalWeight')
        # If `weight_var-name` corresponds to a weight, raise an error
        if set(weights_to_normalize + weights_not_to_normalize).intersection([weight_var]):
            logger.error("'weight-var-name' is already used as weight")
            raise ValueError
    else:
        weight_var = None
    return weight_var, weights_to_normalize, weights_not_to_normalize


def _get_root_from_dataframe(frame, kwargs):
    """Properly load a pandas DataFrame into a `ROOT.RooDataSet`.

    Needed keys in `kwargs` are:
        + `name`: Name of the `RooDataSet`.
        + `title`: Title of the `RooDataSet`.

    Optional keys are:
        + `variables`: List of variables to load.
        + `selection`: Selection to apply.
        + `weights-to-normalize`: Variables defining the weights that are normalized
            to the total number of entries of the dataset.
        + `weights-not-to-normalize`: Variables defining the weights that are not normalized.
        + `weight-var-name`: Name of the weight variable. If there is only one weight,
            it is not needed. Otherwise it has to be specified.
        + `acceptance`: Load an acceptance. This needs to be accompanied with a weight
            specification, either in `weights-to-normalize` or `weights-not-to-normalize`, which
            is either `acceptance_fit` or `acceptance_gen`. Depending on which one is
            specified, `acceptance.get_fit_weights` or `acceptance.get_gen_weights` is used.
        + `categories`: RooCategory variables to use.
        + `ranges`: Dictionary specifying min and max for the given variables. If not given,
            variables are unbound.

    Arguments:
        file_name (str): File to load.
        tree_name (str): Tree to load.
        **kwargs (dict): Extra configuration.

    Return:
        ROOT.RooDataSet: pandas.DataFrame converted to RooDataSet.

    Raise:
        KeyError: If there are errors in the `kwargs` variables.
        ValueError: If there is an error in loading the acceptance.

    """
    logger.debug("Loading pandas DataFrame in RooDataSet format")
    # Checks and variable preparation
    try:
        name = kwargs['name']
        title = kwargs.get('title', name)
    except KeyError as error:
        raise KeyError("Missing configuration key -> {}".format(error))
    # Check weights
    try:
        weight_var, weights_to_normalize, weights_not_to_normalize = _analyze_weight_config(kwargs)
    except KeyError:
        raise KeyError("Badly specified weights")
    # Variables
    var_list = list(frame.columns)
    # Raise an error if some weights are not loaded.
<<<<<<< HEAD
    if var_list and not (set(weights_to_normalize+weights_not_to_normalize).issubset(set(var_list))) :
=======
    if not set(weights_to_normalize+weights_not_to_normalize).issubset(set(var_list)):
        print
>>>>>>> 3fb26e51
        raise ValueError("Missing weights in the list of variables read from input file.")
    acc_var = ''
    # Acceptance specified
    if 'acceptance' in kwargs:
        if any('acceptance_fit' in weights
               for weights in (weights_to_normalize, weights_not_to_normalize)):
            acc_var = 'acceptance_fit'
        if any('acceptance_gen' in weights
               for weights in (weights_to_normalize, weights_not_to_normalize)):
            if acc_var:
                raise ValueError("Specified both 'acceptance_fit' and 'acceptance_gen' as weights.")
            acc_var = 'acceptance_gen'
        if not acc_var:
            logger.warning("Requested acceptance but it has not been specified as a weight to use. Ignoring.")

    if weight_var:
        if 'acceptance' in kwargs:
            if any('acceptance_fit' in weights
                   for weights in (weights_to_normalize, weights_not_to_normalize)):
                acc_var = 'acceptance_fit'
            if any('acceptance_gen' in weights
                   for weights in (weights_to_normalize, weights_not_to_normalize)):
                if acc_var:
                    raise ValueError("Specified both 'acceptance_fit' and 'acceptance_gen' as weights.")
                acc_var = 'acceptance_gen'
            if not acc_var:
                logger.warning("Requested acceptance but it has not been specified as a weight to use. Ignoring.")
    if acc_var:
        from analysis.efficiency import get_acceptance
        try:
            acceptance = get_acceptance(kwargs['acceptance'])
        except Exception as error:
            raise ValueError(str(error))
        if acc_var in frame.columns:
            raise ValueError("Name clash: the column '{}' is present in the dataset".format(acc_var))
        if acc_var == 'acceptance_fit':
            frame['acceptance_fit'] = acceptance.get_fit_weights(frame)
        else:
            frame['acceptance_gen'] = acceptance.get_gen_weights(frame)
    # Apply weights
    if weight_var:
        frame[weight_var] = np.prod([frame[w_var] for w_var in weights_to_normalize],
                                    axis=0)
        frame[weight_var] = frame[weight_var]/frame[weight_var].sum()*frame.shape[0]
        frame[weight_var] = np.prod([frame[w_var] for w_var in weights_not_to_normalize + [weight_var]],
                                    axis=0)
    if var_list is not None and weight_var:
        var_list.append(weight_var)
    # Process ranges
    ranges = kwargs.get('ranges')
    if ranges:
        for var_name, range_val in ranges.items():
            try:
                if isinstance(range_val, str):
                    min_, max_ = range_val.split()
                else:
                    min_, max_ = range_val
            except ValueError:
                raise KeyError("Malformed range specification for {} -> {}".format(var_name, range_val))
            ranges[var_name] = (float(min_), float(max_))
    # Convert it
    return dataset_from_pandas(frame, name, title,
                               var_list=var_list,
                               weight_var=weight_var,
                               categories=kwargs.get('categories'),
                               ranges=ranges)


###############################################################################
# Load pandas files
###############################################################################
def _load_pandas(file_name, tree_name, kwargs):
    """Load the pandas dataset.

    Arguments:
        file_name (str): File to load.
        tree_name (str): Tree to load.
        kwargs (dict): Optional configuration keys.

    Optional keys are:
        + `variables`: List of variables to load.
        + `selection`: Selection to apply.
        + `weights-to-normalize`: Variables defining the weights that are normalized
            to the total number of entries of the dataset.
        + `weights-not-to-normalize`: Variables defining the weights that are not normalized.
        + `weight-var-name`: Name of the weight variable. If there is only one weight,
            it is not needed. Otherwise it has to be specified.

    Return:
        pandas.DataFrame

    Raise:
        OSError: If the input file does not exist.
        KeyError: If the tree is not found or some of the requested branches are missing.
        ValueError: If the weights are not properly specified.

    """
    selection = kwargs.get('selection')
    # Check weights
    try:
        _, weights_to_normalize, weights_not_to_normalize = _analyze_weight_config(kwargs)
    except KeyError:
        raise ValueError("Badly specified weights")
    # Variables
    variables = kwargs.get('variables')
    if variables is not None:
        variables = list(set(variables +
                             weights_to_normalize +
                             weights_not_to_normalize))
    if not os.path.exists(file_name):
        raise OSError("Cannot find input file -> {}".format(file_name))
    with pd.HDFStore(file_name, 'r') as store:
        if tree_name not in store:
            raise KeyError("Cannot find tree in input file -> {}".format(tree_name))
        if selection:
            output_data = store[tree_name].query(selection)
            if variables:
                output_data = output_data[variables]
        else:
            try:
                output_data = store.select(tree_name, columns=variables)
            except TypeError:
                logger.warning("Column specification given for loading a fixed store. Loading will be slower.")
                output_data = store.select(tree_name)
                if variables:
                    output_data = output_data[variables]
    return output_data


def get_pandas_from_pandas_file(file_name, tree_name, kwargs):
    """Load a pandas DataFrame from HDF file.

    Optional keys in `kwargs` are:
        + `variables`: List of variables to load.
        + `selection`: Selection to apply.

    Arguments:
        file_name (str): File to load.
        tree_name (str): Tree to load.
        **kwargs (dict): Extra configuration.

    """
    logger.debug("Loading pandas file in pandas format -> %s:%s",
                 file_name, tree_name)
    return _load_pandas(file_name, tree_name, kwargs)


def get_root_from_pandas_file(file_name, tree_name, kwargs):
    """Load a pandas HDF file into a `ROOT.RooDataSet`.

    Needed keys in `kwargs` are:
        + `name`: Name of the `RooDataSet`.
        + `title`: Title of the `RooDataSet`.

    Optional keys are:
        + `variables`: List of variables to load.
        + `selection`: Selection to apply.
        + `weights-to-normalize`: Variables defining the weights that are normalized
            to the total number of entries of the dataset.
        + `weights-not-to-normalize`: Variables defining the weights that are not normalized.
        + `weight-var-name`: Name of the weight variable. If there is only one weight,
            it is not needed. Otherwise it has to be specified.
        + `acceptance`: Load an acceptance. This needs to be accompanied with a weight
            specification, either in `weights-to-normalize` or `weights-not-to-normalize`, which
            is either `acceptance_fit` or `acceptance_gen`. Depending on which one is
            specified, `acceptance.get_fit_weights` or `acceptance.get_gen_weights` is used.
        + `categories`: RooCategory variables to use.

    Arguments:
        file_name (str): File to load.
        tree_name (str): Tree to load.
        **kwargs (dict): Extra configuration.

    Return:
        ROOT.RooDataSet: pandas.DataFrame converted to RooDataSet.

    Raise:
        KeyError: If there are errors in the `kwargs` variables.
        ValueError: If there is an error in loading the acceptance.

    """
    logger.debug("Loading pandas file in RooDataSet format -> %s:%s",
                 file_name, tree_name)
    return _get_root_from_dataframe(_load_pandas(file_name, tree_name, kwargs),
                                    kwargs)


###############################################################################
# Load CSV files
###############################################################################
def _load_csv(file_name, kwargs):
    """Load a pandas dataset from a CSV file.

    Arguments:
        file_name (str): File to load.
        kwargs (dict): Configuration: `selection` and `variables`.

    Return:
        pandas.DataFrame

    Raise:
        OSError: If the input file does not exist.
        KeyError: If the tree is not found or some of the requested branches are missing.

    """
    if not os.path.exists(file_name):
        raise OSError("Cannot find input file -> {}".format(file_name))
    output_data = pd.read_csv(file_name)
    selection = kwargs.get('selection')
    if selection:
        output_data = output_data.query(selection)
    variables = kwargs.get('variables')
    if variables:
        output_data = output_data[variables]
    return output_data


def get_pandas_from_csv_file(file_name, _, kwargs):
    """Load a pandas DataFrame from CSV file.

    Optional keys in `kwargs` are:
        + `variables`: List of variables to load.
        + `selection`: Selection to apply.

    Arguments:
        file_name (str): File to load.
        **kwargs (dict): Extra configuration.

    """
    logger.debug("Loading CSV file in pandas format -> %s", file_name)
    return _load_csv(file_name, kwargs)


def get_root_from_csv_file(file_name, _, kwargs):
    """Load a CSV file into a `ROOT.RooDataSet`.

    Needed keys in `kwargs` are:
        + `name`: Name of the `RooDataSet`.
        + `title`: Title of the `RooDataSet`.

    Optional keys are:
        + `variables`: List of variables to load.
        + `selection`: Selection to apply.
        + `weights-to-normalize`: Variables defining the weights that are normalized
            to the total number of entries of the dataset.
        + `weights-not-to-normalize`: Variables defining the weights that are not normalized.
        + `weight-var-name`: Name of the weight variable. If there is only one weight,
            it is not needed. Otherwise it has to be specified.
        + `acceptance`: Load an acceptance. This needs to be accompanied with a weight
            specification, either in `weights-to-normalize` or `weights-not-to-normalize`, which
            is either `acceptance_fit` or `acceptance_gen`. Depending on which one is
            specified, `acceptance.get_fit_weights` or `acceptance.get_gen_weights` is used.
        + `categories`: RooCategory variables to use.

    Arguments:
        file_name (str): File to load.
        **kwargs (dict): Extra configuration.

    Return:
        ROOT.RooDataSet: pandas.DataFrame converted to RooDataSet.

    Raise:
        KeyError: If there are errors in the `kwargs` variables.
        ValueError: If there is an error in loading the acceptance.

    """
    logger.debug("Loading CSV file in RooDataSet format -> %s", file_name)
    return _get_root_from_dataframe(_load_csv(file_name, kwargs), kwargs)


###############################################################################
# Load ROOT files
###############################################################################
def get_root_from_root_file(file_name, tree_name, kwargs):
    """Load a ROOT tree into a `ROOT.RooDataSet`.

    Needed keys in `kwargs` are:
        + `name`: Name of the `RooDataSet`.
        + `title`: Title of the `RooDataSet`.

    Optional keys are:
        + `variables`: List of variables to load.
        + `selection`: Selection to apply.
        + `ranges`: Range to apply to some variables.

    Arguments:
        file_name (str): File to load.
        tree_name (str): Tree to load.
        kwargs (dict): Extra configuration.

    Return:
        ROOT.RooDataSet: ROOT file converted to RooDataSet.

    Raise:
        KeyError: If there are errors in `kwargs`.
        ValueError: If the requested variables cannot be found in the input file.
        OSError: If the ROOT file cannot be found.

    """
    def get_list_of_leaves(tree):
        """Get list of leave names from a tree matching a certain regex.

        Arguments:
            tree (`ROOT.TTree`): Tree to extract the leaves from.

        Return:
            list: Leaves of the tree.

        """
        object_list = tree.GetListOfLeaves()
        return [object_list[leave_number].GetName()
                for leave_number in range(object_list.GetSize())]

    logger.debug("Loading ROOT file in RooDataSet format -> %s:%s",
                 file_name, tree_name)
    if not os.path.exists(file_name):
        raise OSError("Cannot find input file -> {}".format(file_name))
    try:
        name = kwargs['name']
        title = kwargs.get('title', name)
    except KeyError as error:
        raise KeyError("Missing configuration key -> {}".format(error))
    tfile = ROOT.TFile.Open(file_name)
    tree = tfile.Get(tree_name)
    if not tree:
        raise KeyError("Cannot find tree in input file -> {}".format(tree_name))
    leaves = set(get_list_of_leaves(tree))
    variables = set(kwargs.get('variables', leaves))
    # Acceptance
    if 'acceptance' in kwargs:
        raise NotImplementedError("Acceptance weights are not implemented for ROOT files")
    # Check weights
    try:
        weight_var, weights_to_normalize, weights_not_to_normalize = _analyze_weight_config(kwargs)
    except KeyError:
        raise KeyError("Badly specified weights")
    if variables and weight_var:
        variables = set(variables) | set(weights_to_normalize) | set(weights_not_to_normalize)
    # Crosscheck leaves
    if variables - leaves:
        raise ValueError("Cannot find leaves in input -> {}".format(variables - leaves))
    selection = kwargs.get('selection')
    leave_set = ROOT.RooArgSet()
    leave_list = []
    if selection:
        for var in leaves:
            leave_list.append(ROOT.RooRealVar(var, var, 0.0))
            leave_set.add(leave_list[-1])
        name = ''.join(random.SystemRandom().choice(string.ascii_letters + string.digits)
                       for _ in range(10))
        temp_ds = ROOT.RooDataSet(name, name,
                                  leave_set,
                                  ROOT.RooFit.Import(tree),
                                  ROOT.RooFit.Cut(selection))
        destruct_object(tree)
        tree = temp_ds
    var_set = ROOT.RooArgSet()
    var_list = {}
    for var in variables:
        var_list[var] = ROOT.RooRealVar(var, var, 0.0)
        var_set.add(var_list[var])
    if kwargs.get('ranges'):
        for var_name, range_val in kwargs['ranges'].items():
            if var_name not in var_list:
                raise KeyError("Range specified for a variable not included in the dataset -> {}".format(var_name))
            try:
                if isinstance(range_val, str):
                    min_, max_ = range_val.split()
                else:
                    min_, max_ = range_val
            except ValueError:
                raise KeyError("Malformed range specification for {} -> {}".format(var_name, range_val))
            var_set[var_name].setMin(float(min_))
            var_set[var_name].setMax(float(max_))
    dataset = ROOT.RooDataSet(name, title, var_set, ROOT.RooFit.Import(tree))
    if weight_var:
        # Weights to normalize
        to_normalize_w = ROOT.RooFormulaVar("{}_not_normalized".format(weight_var),
                                            "{}_not_normalized".format(weight_var),
                                            "*".join(weights_to_normalize),
                                            list_to_rooarglist(var_list[weight] for weight in weights_to_normalize))
        var_set.append(to_normalize_w)
        dataset.addColumn(to_normalize_w)
        sum_weights = sum(dataset.get(entry)["{}_not_normalized".format(weight_var)].getVal()
                          for entry in dataset.sumEntries())
        normalized_w = ROOT.RooFormulaVar("{}_normalized".format(weight_var),
                                          "{}_normalized".format(weight_var),
                                          "{}_not_normalized/{}".format(weight_var, sum_weights),
                                          ROOT.RooArgList(to_normalize_w))
        var_set.append(normalized_w)
        dataset.addColumn(normalized_w)
        # Non-normalized weights
        weights = ROOT.RooFormulaVar(weight_var,
                                     weight_var,
                                     "*".join(weights_not_to_normalize + ["{}_normalized".format(weight_var)]),
                                     list_to_rooarglist([var_list[weight] for weight in weights_not_to_normalize] +
                                                        [normalized_w]))
        var_set.append(weights)
        dataset.addColumn(weights)
        dataset_w = ROOT.RooDataSet(name, title, var_set,
                                    ROOT.RooFit.Import(dataset),
                                    ROOT.RooFit.WeightVar(weight_var))
        destruct_object(dataset)
        dataset = dataset_w
    # ROOT Cleanup
    destruct_object(tree)
    tfile.Close()
    destruct_object(tfile)
    if selection:
        for leave in leave_list:
            destruct_object(leave)
    for var in variables:
        destruct_object(var_list[var])
    # Let's return
    dataset.SetName(name)
    dataset.SetTitle(title)
    return dataset


def get_pandas_from_root_file(file_name, tree_name, kwargs):
    """Load a pandas DataFrame from a ROOT file.

    Optional keys in `kwargs` are:
        + `variables`: List of variables to load.
        + `selection`: Selection to apply.

    Arguments:
        file_name (str): File to load.
        tree_name (str): Tree to load.
        kwargs (dict): Extra configuration.

    Return:
        pandas.DataFrame: ROOT file converted to pandas.

    """
    logger.debug("Loading ROOT file in pandas format -> %s:%s",
                 file_name, tree_name)
    if not os.path.exists(file_name):
        raise OSError("Cannot find input file -> {}".format(file_name))
    selection = kwargs.get('selection')
    variables = kwargs.get('variables')
    if selection:
        output_data = read_root(file_name, tree_name).query(selection)
        if variables:
            output_data = output_data[variables]
    else:
        output_data = read_root(file_name, tree_name, columns=variables)
    return output_data


# EOF<|MERGE_RESOLUTION|>--- conflicted
+++ resolved
@@ -119,12 +119,7 @@
     # Variables
     var_list = list(frame.columns)
     # Raise an error if some weights are not loaded.
-<<<<<<< HEAD
-    if var_list and not (set(weights_to_normalize+weights_not_to_normalize).issubset(set(var_list))) :
-=======
-    if not set(weights_to_normalize+weights_not_to_normalize).issubset(set(var_list)):
-        print
->>>>>>> 3fb26e51
+    if var_list and not (set(weights_to_normalize+weights_not_to_normalize).issubset(set(var_list))):
         raise ValueError("Missing weights in the list of variables read from input file.")
     acc_var = ''
     # Acceptance specified
