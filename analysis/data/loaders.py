#!/usr/bin/env python
# -*- coding: utf-8 -*-
# =============================================================================
# @file   loaders.py
# @author Albert Puig (albert.puig@cern.ch)
# @date   13.04.2017
# =============================================================================
"""Data loaders."""

import os
import random
import string

import ROOT

import numpy as np
import pandas as pd
from root_pandas import read_root

from analysis.data.converters import dataset_from_pandas
from analysis.utils.logging_color import get_logger
from analysis.utils.root import destruct_object, list_to_rooarglist


logger = get_logger('analysis.data.loaders')


###############################################################################
# Helpers
###############################################################################
def _analyze_weight_config(config):
    """Analyze weight config.

    Arguments:
        config (dict): `get_data` configuration.

    Returns:
        tuple (str, list, list): Name of the total weight variable, weight variables to
            normalize, weight variables not to normalize.

    Raises:
        KeyError: If there is some error in the configuration.
        ValueError: If there are common weights between to-normalize and not-to-normalize
            or if the name of the total weight variable corresponds to one of the weights.

    """
    # Check weights
    weights_to_normalize = config.get('weights-to-normalize', [])
    weights_not_to_normalize = config.get('weights-not-to-normalize', [])
    if set(weights_to_normalize) & set(weights_not_to_normalize):
        logger.error("Common weights between 'weights-to-normalize' and 'weights-not-to-normalize'")
        raise ValueError
    if not isinstance(weights_to_normalize, (list, tuple)):
        weights_to_normalize = [weights_to_normalize]
    if not isinstance(weights_not_to_normalize, (list, tuple)):
        weights_not_to_normalize = [weights_not_to_normalize]
    weights = weights_to_normalize + weights_not_to_normalize
    if weights :
        # If `weight-var-name` is specified, create a total weight variable with this name, otherwise create a total weight variable `totalWeight`
        weight_var = config.get('weight-var-name', 'totalWeight')
        # If `weight_var-name` corresponds to a weight, raise an error
        if set(weights_to_normalize + weights_not_to_normalize).intersection([weight_var]) :
            logger.error("'weight-var-name' is already used as weight")
            raise ValueError
    else :
        weight_var = None
    return weight_var, weights_to_normalize, weights_not_to_normalize


###############################################################################
# Load pandas files
###############################################################################
def _load_pandas(file_name, tree_name, variables, selection):
    """Load the pandas dataset.

    Arguments:
        file_name (str): File to load.
        tree_name (str): Tree to load.
        variables (list): List of variables to load (speeds up loading).
        selection (str): Not used right now.

    Returns:
        pandas.DataFrame

    Raises:
        OSError: If the input file does not exist.
        KeyError: If the tree is not found or some of the requested branches are missing.

    """
    if not os.path.exists(file_name):
        raise OSError("Cannot find input file -> %s" % file_name)
    with pd.HDFStore(file_name, 'r') as store:
        if tree_name not in store:
            raise KeyError("Cannot find tree in input file -> %s" % tree_name)
        if selection:
            output_data = store[tree_name].query(selection)
            if variables:
                output_data = output_data[variables]
        else:
            output_data = store.select(tree_name, columns=variables)
    return output_data


def get_pandas_from_pandas_file(file_name, tree_name, kwargs):
    """Load a pandas DataFrame from HDF file.

    Optional keys in `kwargs` are:
        + `variables`: List of variables to load.
        + `selection`: Selection to apply.

    Arguments:
        file_name (str): File to load.
        tree_name (str): Tree to load.
        **kwargs (dict): Extra configuration.

    """
    logger.debug("Loading pandas file in pandas format -> %s:%s",
                 file_name, tree_name)
    return _load_pandas(file_name, tree_name,
                        kwargs.get('variables', None),
                        kwargs.get('selection', None))


def get_root_from_pandas_file(file_name, tree_name, kwargs):
    """Load a pandas HDF file into a `ROOT.RooDataSet`.

    Needed keys in `kwargs` are:
        + `name`: Name of the `RooDataSet`.
        + `title`: Title of the `RooDataSet`.

    Optional keys are:
        + `variables`: List of variables to load.
        + `selection`: Selection to apply.
        + `weights-to-normalize`: Variables defining the weights that are normalized
            to the total number of entries of the dataset.
        + `weights-not-to-normalize`: Variables defining the weights that are not normalized.
        + `weight-var-name`: Name of the weight variable. If there is only one weight,
            it is not needed. Otherwise it has to be specified.
        + `acceptance`: Load an acceptance. This needs to be accompanied with a weight
            specification, either in `weights-to-normalize` or `weights-not-to-normalize`, which
            is either `acceptance_fit` or `acceptance_gen`. Depending on which one is
            specified, `acceptance.get_fit_weights` or `acceptance.get_gen_weights` is used.
        + `categories`: RooCategory variables to use.

    Arguments:
        file_name (str): File to load.
        tree_name (str): Tree to load.
        **kwargs (dict): Extra configuration.

    Returns:
        ROOT.RooDataSet: pandas.DataFrame converted to RooDataSet.

    Raises:
        KeyError: If there are errors in the `kwargs` variables.
        ValueError: If there is an error in loading the acceptance.

    """
    logger.debug("Loading pandas file in RooDataSet format -> %s:%s",
                 file_name, tree_name)
    # Checks and variable preparation
    try:
        name = kwargs['name']
        title = kwargs.get('title', name)  # DEFAULT OK
    except KeyError as error:
        raise KeyError("Missing configuration key -> %s" % error)
    # Check weights
    try:
        weight_var, weights_to_normalize, weights_not_to_normalize = _analyze_weight_config(kwargs)
    except KeyError:
        raise KeyError("Badly specified weights")
    # Variables
<<<<<<< HEAD
    var_list = kwargs.get('variables')
    if var_list and weight_var:
        var_list.append(weight_var)
        var_list = list(set(var_list) | set(weights_to_normalize) | set(weights_not_normalized))
=======
    var_list = kwargs.get('variables', None)
    # Raise an error if some weights are not loaded.
    if not (set(weights_to_normalize+weights_not_to_normalize).issubset(set(var_list))) :
        raise ValueError("Missing weights in the list of variables read from input file.")
>>>>>>> fe2c5448
    acc_var = ''
    # Acceptance specified
    if 'acceptance' in kwargs:
        if any('acceptance_fit' in weights
               for weights in (weights_to_normalize, weights_not_to_normalize)):
            acc_var = 'acceptance_fit'
        if any('acceptance_gen' in weights
               for weights in (weights_to_normalize, weights_not_to_normalize)):
            if acc_var:
                raise ValueError("Specified both 'acceptance_fit' and 'acceptance_gen' as weights.")
            acc_var = 'acceptance_gen'
        if not acc_var:
            logger.warning("Requested acceptance but it has not been specified as a weight to use. Ignoring.")

    if weight_var:
        if 'acceptance' in kwargs:
            if any('acceptance_fit' in weights
                   for weights in (weights_to_normalize, weights_not_to_normalize)):
                acc_var = 'acceptance_fit'
            if any('acceptance_gen' in weights
                   for weights in (weights_to_normalize, weights_not_to_normalize)):
                if acc_var:
                    raise ValueError("Specified both 'acceptance_fit' and 'acceptance_gen' as weights.")
                acc_var = 'acceptance_gen'
            if not acc_var:
                logger.warning("Requested acceptance but it has not been specified as a weight to use. Ignoring.")
    # Load the data
    frame = _load_pandas(file_name, tree_name,
                         var_list,
                         kwargs.get('selection'))
    if acc_var:
        from analysis.efficiency import get_acceptance
        try:
            acceptance = get_acceptance(kwargs['acceptance'])
        except Exception as error:
            raise ValueError(str(error))
        if acc_var in frame.columns:
            raise ValueError("Name clash: the column '%s' is present in the dataset" % acc_var)
        if acc_var == 'acceptance_fit':
            frame['acceptance_fit'] = acceptance.get_fit_weights(frame)
        else:
            frame['acceptance_gen'] = acceptance.get_gen_weights(frame)
    # Apply weights
    if weight_var:
        frame[weight_var] = np.prod([frame[w_var] for w_var in weights_to_normalize],
                                    axis=0)
        frame[weight_var] = frame[weight_var]/frame[weight_var].sum()*frame.shape[0]
        frame[weight_var] = np.prod([frame[w_var] for w_var in weights_not_to_normalize + [weight_var]],
                                    axis=0)
    if var_list is not None and weight_var:
        var_list.append(weight_var)
    # Convert it
    return dataset_from_pandas(frame, name, title,
                               var_list=var_list,
                               weight_var=weight_var,
                               categories=kwargs.get('categories'))


###############################################################################
# Load ROOT files
###############################################################################
def get_root_from_root_file(file_name, tree_name, kwargs):
    """Load a ROOT tree into a `ROOT.RooDataSet`.

    Needed keys in `kwargs` are:
        + `name`: Name of the `RooDataSet`.
        + `title`: Title of the `RooDataSet`.

    Optional keys are:
        + `variables`: List of variables to load.
        + `selection`: Selection to apply.

    Arguments:
        file_name (str): File to load.
        tree_name (str): Tree to load.
        **kwargs (dict): Extra configuration.

    Returns:
        ROOT.RooDataSet: ROOT file converted to RooDataSet.

    Raises:
        KeyError: If there are missing variables in `kwargs`.
        ValueError: If the requested variables cannot be found in the input file.

    """
    def get_list_of_leaves(tree):
        """Get list of leave names from a tree matching a certain regex.

        Arguments:
            tree (`ROOT.TTree`): Tree to extract the leaves from.

        Returns:
            list: Leaves of the tree.

        """
        object_list = tree.GetListOfLeaves()
        return [object_list[leave_number].GetName()
                for leave_number in range(object_list.GetSize())]

    logger.debug("Loading ROOT file in RooDataSet format -> %s:%s",
                 file_name, tree_name)
    if not os.path.exists(file_name):
        raise OSError("Cannot find input file -> %s" % file_name)
    try:
        name = kwargs['name']
        title = kwargs.get('title', name)
    except KeyError as error:
        raise KeyError("Missing configuration key -> %s" % error)
    tfile = ROOT.TFile.Open(file_name)
    tree = tfile.Get(tree_name)
    if not tree:
        raise KeyError("Cannot find tree in input file -> %s" % tree_name)
    leaves = set(get_list_of_leaves(tree))
    variables = set(kwargs.get('variables', leaves))
    # Acceptance
    if 'acceptance' in kwargs:
        raise NotImplementedError("Acceptance weights are not implemented for ROOT files")
    # Check weights
    try:
        weight_var, weights_to_normalize, weights_not_to_normalize = _analyze_weight_config(kwargs)
    except KeyError:
        raise KeyError("Badly specified weights")
    if variables and weight_var:
        variables = set(variables) | set(weights_to_normalize) | set(weights_not_to_normalize)
    # Crosscheck leaves
    if variables - leaves:
        raise ValueError("Cannot find leaves in input -> %s" % (variables - leaves))
    selection = kwargs.get('selection')
    leave_set = ROOT.RooArgSet()
    leave_list = []
    if selection:
        for var in leaves:
            leave_list.append(ROOT.RooRealVar(var, var, 0.0))
            leave_set.add(leave_list[-1])
        name = ''.join(random.SystemRandom().choice(string.ascii_letters + string.digits)
                       for _ in range(10))
        temp_ds = ROOT.RooDataSet(name, name,
                                  leave_set,
                                  ROOT.RooFit.Import(tree),
                                  ROOT.RooFit.Cut(selection))
        destruct_object(tree)
        tree = temp_ds
    var_set = ROOT.RooArgSet()
    var_list = {}
    for var in variables:
        var_list[var] = ROOT.RooRealVar(var, var, 0.0)
        var_set.add(var_list[var])
    dataset = ROOT.RooDataSet(name, title, var_set, ROOT.RooFit.Import(tree))
    if weight_var:
        # Weights to normalize
        to_normalize_w = ROOT.RooFormulaVar("%s_not_normalized" % weight_var,
                                            "%s_not_normalized" % weight_var,
                                            "*".join(weights_to_normalize),
                                            list_to_rooarglist(var_list[weight] for weight in weights_to_normalize))
        var_set.append(to_normalize_w)
        dataset.addColumn(to_normalize_w)
        sum_weights = sum(dataset.get(entry)["%s_not_normalized" % weight_var].getVal()
                          for entry in dataset.sumEntries())
        normalized_w = ROOT.RooFormulaVar("%s_normalized" % weight_var,
                                          "%s_normalized" % weight_var,
                                          "%s_not_normalized/%s" % (weight_var, sum_weights),
                                          ROOT.RooArgList(to_normalize_w))
        var_set.append(normalized_w)
        dataset.addColumn(normalized_w)
        # Non-normalized weights
        weights = ROOT.RooFormulaVar(weight_var,
                                     weight_var,
                                     "*".join(weights_not_to_normalize + ["%s_normalized" % weight_var]),
                                     list_to_rooarglist([var_list[weight] for weight in weights_not_to_normalize] +
                                                        [normalized_w]))
        var_set.append(weights)
        dataset.addColumn(weights)
        dataset_w = ROOT.RooDataSet(name, title, var_set,
                                    ROOT.RooFit.Import(dataset),
                                    ROOT.RooFit.WeightVar(weight_var))
        destruct_object(dataset)
        dataset = dataset_w
    # ROOT Cleanup
    tfile.Close()
    destruct_object(tree)
    destruct_object(tfile)
    if selection:
        for leave in leave_list:
            destruct_object(leave)
    for var in variables:
        destruct_object(var_list[var])
    # Let's return
    dataset.SetName(name)
    dataset.SetTitle(title)
    return dataset


def get_pandas_from_root_file(file_name, tree_name, kwargs):
    """Load a pandas DataFrame from a ROOT file.

    Optional keys in `kwargs` are:
        + `variables`: List of variables to load.
        + `selection`: Selection to apply.

    Arguments:
        file_name (str): File to load.
        tree_name (str): Tree to load.
        **kwargs (dict): Extra configuration.

    Returns:
        pandas.DataFrame: ROOT file converted to pandas.

    """
    logger.debug("Loading ROOT file in pandas format -> %s:%s",
                 file_name, tree_name)
    if not os.path.exists(file_name):
        raise OSError("Cannot find input file -> %s" % file_name)
    selection = kwargs.get('selection')
    variables = kwargs.get('variables')
    if selection:
        output_data = read_root(file_name, tree_name).query(selection)
        if variables:
            output_data = output_data[variables]
    else:
        output_data = read_root(file_name, tree_name, columns=variables)
    return output_data


# EOF<|MERGE_RESOLUTION|>--- conflicted
+++ resolved
@@ -169,17 +169,10 @@
     except KeyError:
         raise KeyError("Badly specified weights")
     # Variables
-<<<<<<< HEAD
     var_list = kwargs.get('variables')
-    if var_list and weight_var:
-        var_list.append(weight_var)
-        var_list = list(set(var_list) | set(weights_to_normalize) | set(weights_not_normalized))
-=======
-    var_list = kwargs.get('variables', None)
     # Raise an error if some weights are not loaded.
     if not (set(weights_to_normalize+weights_not_to_normalize).issubset(set(var_list))) :
         raise ValueError("Missing weights in the list of variables read from input file.")
->>>>>>> fe2c5448
     acc_var = ''
     # Acceptance specified
     if 'acceptance' in kwargs:
